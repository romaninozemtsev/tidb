// Copyright 2013 The ql Authors. All rights reserved.
// Use of this source code is governed by a BSD-style
// license that can be found in the LICENSES/QL-LICENSE file.

// Copyright 2015 PingCAP, Inc.
//
// Licensed under the Apache License, Version 2.0 (the "License");
// you may not use this file except in compliance with the License.
// You may obtain a copy of the License at
//
//     http://www.apache.org/licenses/LICENSE-2.0
//
// Unless required by applicable law or agreed to in writing, software
// distributed under the License is distributed on an "AS IS" BASIS,
// See the License for the specific language governing permissions and
// limitations under the License.

package ddl

import (
	"fmt"
	"strings"
	"sync"
	"time"

	"github.com/juju/errors"
	"github.com/ngaut/log"
	"github.com/pingcap/tidb/column"
	"github.com/pingcap/tidb/context"
	"github.com/pingcap/tidb/infoschema"
	"github.com/pingcap/tidb/kv"
	"github.com/pingcap/tidb/meta"
	"github.com/pingcap/tidb/model"
	"github.com/pingcap/tidb/mysql"
	"github.com/pingcap/tidb/parser/coldef"
	"github.com/pingcap/tidb/table"
	"github.com/pingcap/tidb/terror"
	"github.com/pingcap/tidb/util/charset"
	"github.com/twinj/uuid"
)

// Pre-defined errors.
var (
	// ErrExists returns for creating an exist schema or table.
	ErrExists = errors.Errorf("DDL:exists")
	// ErrNotExists returns for dropping a not exist schema or table.
	ErrNotExists = errors.Errorf("DDL:not exists")
)

// DDL is responsible for updating schema in data store and maintaining in-memory InfoSchema cache.
type DDL interface {
	CreateSchema(ctx context.Context, name model.CIStr) error
	DropSchema(ctx context.Context, schema model.CIStr) error
	CreateTable(ctx context.Context, ident table.Ident, cols []*coldef.ColumnDef, constrs []*coldef.TableConstraint) error
	DropTable(ctx context.Context, tableIdent table.Ident) (err error)
	CreateIndex(ctx context.Context, tableIdent table.Ident, unique bool, indexName model.CIStr, columnNames []*coldef.IndexColName) error
	DropIndex(ctx context.Context, tableIdent table.Ident, indexName model.CIStr) error
	GetInformationSchema() infoschema.InfoSchema
	AlterTable(ctx context.Context, tableIdent table.Ident, spec []*AlterSpecification) error
	// SetLease will reset the lease time for online DDL change, it is a very dangerous function and you must guarantee that
	// all servers have the same lease time.
	SetLease(lease time.Duration)
	// Stat returns the DDL statistics.
	Stat() (map[string]interface{}, error)
}

type ddl struct {
	m sync.Mutex

	infoHandle *infoschema.Handle
	hook       Callback
	store      kv.Storage
	// schema lease seconds.
	lease     time.Duration
	uuid      string
	jobCh     chan struct{}
	jobDoneCh chan struct{}
	// reorgDoneCh is for reorganization, if the reorganization job is done,
	// we will use this channel to notify outer.
	// TODO: now we use goroutine to simulate reorganization jobs, later we may
	// use a persistent job list.
	reorgDoneCh chan error

	quitCh chan struct{}
	wait   sync.WaitGroup
}

// NewDDL creates a new DDL.
func NewDDL(store kv.Storage, infoHandle *infoschema.Handle, hook Callback, lease time.Duration) DDL {
	return newDDL(store, infoHandle, hook, lease)
}

func newDDL(store kv.Storage, infoHandle *infoschema.Handle, hook Callback, lease time.Duration) *ddl {
	if hook == nil {
		hook = &BaseCallback{}
	}

	d := &ddl{
		infoHandle: infoHandle,
		hook:       hook,
		store:      store,
		lease:      lease,
		uuid:       uuid.NewV4().String(),
		jobCh:      make(chan struct{}, 1),
		jobDoneCh:  make(chan struct{}, 1),
	}

	d.start()

	return d
}

func (d *ddl) start() {
	d.quitCh = make(chan struct{})
	d.wait.Add(1)
	go d.onWorker()
	// for every start, we will send a fake job to let worker
	// check owner first and try to find whether a job exists and run.
	asyncNotify(d.jobCh)
}

func (d *ddl) close() {
	if d.isClosed() {
		return
	}

	close(d.quitCh)

	d.wait.Wait()
}

func (d *ddl) isClosed() bool {
	select {
	case <-d.quitCh:
		return true
	default:
		return false
	}
}

func (d *ddl) SetLease(lease time.Duration) {
	d.m.Lock()
	defer d.m.Unlock()

	if lease == d.lease {
		return
	}

	log.Warnf("change schema lease %s -> %s", d.lease, lease)
	d.lease = lease

	// close the running worker and start again
	d.close()
	d.start()
}

func (d *ddl) GetInformationSchema() infoschema.InfoSchema {
	return d.infoHandle.Get()
}

func (d *ddl) genGlobalID() (int64, error) {
	var globalID int64
	err := kv.RunInNewTxn(d.store, true, func(txn kv.Transaction) error {
		var err error
		globalID, err = meta.NewMeta(txn).GenGlobalID()
		return errors.Trace(err)
	})

	return globalID, errors.Trace(err)
}

func (d *ddl) CreateSchema(ctx context.Context, schema model.CIStr) (err error) {
	is := d.GetInformationSchema()
	_, ok := is.SchemaByName(schema)
	if ok {
		return errors.Trace(ErrExists)
	}

	schemaID, err := d.genGlobalID()
	if err != nil {
		return errors.Trace(err)
	}

	job := &model.Job{
		SchemaID: schemaID,
		Type:     model.ActionCreateSchema,
		Args:     []interface{}{schema},
	}

	err = d.startJob(ctx, job)
	err = d.hook.OnChanged(err)
	return errors.Trace(err)
}

func (d *ddl) DropSchema(ctx context.Context, schema model.CIStr) (err error) {
	is := d.GetInformationSchema()
	old, ok := is.SchemaByName(schema)
	if !ok {
		return errors.Trace(ErrNotExists)
	}

	job := &model.Job{
		SchemaID: old.ID,
		Type:     model.ActionDropSchema,
	}

	err = d.startJob(ctx, job)
	err = d.hook.OnChanged(err)
	return errors.Trace(err)
}

func getDefaultCharsetAndCollate() (string, string) {
	// TODO: TableDefaultCharset-->DatabaseDefaultCharset-->SystemDefaultCharset.
	// TODO: change TableOption parser to parse collate.
	// This is a tmp solution.
	return "utf8", "utf8_unicode_ci"
}

func setColumnFlagWithConstraint(colMap map[string]*column.Col, v *coldef.TableConstraint) {
	switch v.Tp {
	case coldef.ConstrPrimaryKey:
		for _, key := range v.Keys {
			c, ok := colMap[strings.ToLower(key.ColumnName)]
			if !ok {
				// TODO: table constraint on unknown column.
				continue
			}
			c.Flag |= mysql.PriKeyFlag
			// Primary key can not be NULL.
			c.Flag |= mysql.NotNullFlag
		}
	case coldef.ConstrUniq, coldef.ConstrUniqIndex, coldef.ConstrUniqKey:
		for i, key := range v.Keys {
			c, ok := colMap[strings.ToLower(key.ColumnName)]
			if !ok {
				// TODO: table constraint on unknown column.
				continue
			}
			if i == 0 {
				// Only the first column can be set
				// if unique index has multi columns,
				// the flag should be MultipleKeyFlag.
				// See: https://dev.mysql.com/doc/refman/5.7/en/show-columns.html
				if len(v.Keys) > 1 {
					c.Flag |= mysql.MultipleKeyFlag
				} else {
					c.Flag |= mysql.UniqueKeyFlag
				}
			}
		}
	case coldef.ConstrKey, coldef.ConstrIndex:
		for i, key := range v.Keys {
			c, ok := colMap[strings.ToLower(key.ColumnName)]
			if !ok {
				// TODO: table constraint on unknown column.
				continue
			}
			if i == 0 {
				// Only the first column can be set.
				c.Flag |= mysql.MultipleKeyFlag
			}
		}
	}
}

func (d *ddl) buildColumnsAndConstraints(colDefs []*coldef.ColumnDef, constraints []*coldef.TableConstraint) ([]*column.Col, []*coldef.TableConstraint, error) {
	var cols []*column.Col
	colMap := map[string]*column.Col{}
	for i, colDef := range colDefs {
		col, cts, err := d.buildColumnAndConstraint(i, colDef)
		if err != nil {
			return nil, nil, errors.Trace(err)
		}
		col.State = model.StatePublic
		constraints = append(constraints, cts...)
		cols = append(cols, col)
		colMap[strings.ToLower(colDef.Name)] = col
	}
	// traverse table Constraints and set col.flag
	for _, v := range constraints {
		setColumnFlagWithConstraint(colMap, v)
	}
	return cols, constraints, nil
}

func (d *ddl) buildColumnAndConstraint(offset int, colDef *coldef.ColumnDef) (*column.Col, []*coldef.TableConstraint, error) {
	// Set charset.
	if len(colDef.Tp.Charset) == 0 {
		switch colDef.Tp.Tp {
		case mysql.TypeString, mysql.TypeVarchar, mysql.TypeVarString, mysql.TypeBlob, mysql.TypeTinyBlob, mysql.TypeMediumBlob, mysql.TypeLongBlob:
			colDef.Tp.Charset, colDef.Tp.Collate = getDefaultCharsetAndCollate()
		default:
			colDef.Tp.Charset = charset.CharsetBin
			colDef.Tp.Collate = charset.CharsetBin
		}
	}

	col, cts, err := coldef.ColumnDefToCol(offset, colDef)
	if err != nil {
		return nil, nil, errors.Trace(err)
	}

	col.ID, err = d.genGlobalID()
	if err != nil {
		return nil, nil, errors.Trace(err)
	}

	return col, cts, nil
}

func checkDuplicateColumn(colDefs []*coldef.ColumnDef) error {
	colNames := map[string]bool{}
	for _, colDef := range colDefs {
		nameLower := strings.ToLower(colDef.Name)
		if colNames[nameLower] {
			return errors.Errorf("CREATE TABLE: duplicate column %s", colDef.Name)
		}
		colNames[nameLower] = true
	}
	return nil
}

func checkConstraintNames(constraints []*coldef.TableConstraint) error {
	constrNames := map[string]bool{}

	// Check not empty constraint name whether is duplicated.
	for _, constr := range constraints {
		if constr.ConstrName != "" {
			nameLower := strings.ToLower(constr.ConstrName)
			if constrNames[nameLower] {
				return errors.Errorf("CREATE TABLE: duplicate key %s", constr.ConstrName)
			}
			constrNames[nameLower] = true
		}
	}

	// Set empty constraint names.
	for _, constr := range constraints {
		if constr.ConstrName == "" && len(constr.Keys) > 0 {
			colName := constr.Keys[0].ColumnName
			constrName := colName
			i := 2
			for constrNames[strings.ToLower(constrName)] {
				// We loop forever until we find constrName that haven't been used.
				constrName = fmt.Sprintf("%s_%d", colName, i)
				i++
			}
			constr.ConstrName = constrName
			constrNames[constrName] = true
		}
	}
	return nil
}

func (d *ddl) buildTableInfo(tableName model.CIStr, cols []*column.Col, constraints []*coldef.TableConstraint) (tbInfo *model.TableInfo, err error) {
	tbInfo = &model.TableInfo{
		Name: tableName,
	}
	tbInfo.ID, err = d.genGlobalID()
	if err != nil {
		return nil, errors.Trace(err)
	}
	for _, v := range cols {
		tbInfo.Columns = append(tbInfo.Columns, &v.ColumnInfo)
	}
	for _, constr := range constraints {
		// 1. check if the column is exists
		// 2. add index
		indexColumns := make([]*model.IndexColumn, 0, len(constr.Keys))
		for _, key := range constr.Keys {
			col := column.FindCol(cols, key.ColumnName)
			if col == nil {
				return nil, errors.Errorf("No such column: %v", key)
			}
			indexColumns = append(indexColumns, &model.IndexColumn{
				Name:   model.NewCIStr(key.ColumnName),
				Offset: col.Offset,
				Length: key.Length,
			})
		}
		idxInfo := &model.IndexInfo{
			Name:    model.NewCIStr(constr.ConstrName),
			Columns: indexColumns,
			State:   model.StatePublic,
		}
		switch constr.Tp {
		case coldef.ConstrPrimaryKey:
			idxInfo.Unique = true
			idxInfo.Primary = true
			idxInfo.Name = model.NewCIStr(column.PrimaryKeyName)
		case coldef.ConstrUniq, coldef.ConstrUniqKey, coldef.ConstrUniqIndex:
			idxInfo.Unique = true
		}
		tbInfo.Indices = append(tbInfo.Indices, idxInfo)
	}
	return
}

func (d *ddl) CreateTable(ctx context.Context, ident table.Ident, colDefs []*coldef.ColumnDef, constraints []*coldef.TableConstraint) (err error) {
	is := d.GetInformationSchema()
	schema, ok := is.SchemaByName(ident.Schema)
	if !ok {
		return terror.DatabaseNotExists.Gen("database %s not exists", ident.Schema)
	}
	if is.TableExists(ident.Schema, ident.Name) {
		return errors.Trace(ErrExists)
	}
	if err = checkDuplicateColumn(colDefs); err != nil {
		return errors.Trace(err)
	}

	cols, newConstraints, err := d.buildColumnsAndConstraints(colDefs, constraints)
	if err != nil {
		return errors.Trace(err)
	}

	err = checkConstraintNames(newConstraints)
	if err != nil {
		return errors.Trace(err)
	}

	tbInfo, err := d.buildTableInfo(ident.Name, cols, newConstraints)
	if err != nil {
		return errors.Trace(err)
	}

	job := &model.Job{
		SchemaID: schema.ID,
		TableID:  tbInfo.ID,
		Type:     model.ActionCreateTable,
		Args:     []interface{}{tbInfo},
	}

	err = d.startJob(ctx, job)
	err = d.hook.OnChanged(err)
	return errors.Trace(err)
}

func (d *ddl) AlterTable(ctx context.Context, ident table.Ident, specs []*AlterSpecification) (err error) {
	// now we only allow one schema changes at the same time.
	if len(specs) != 1 {
		return errors.New("can't run multi schema changes in one DDL")
	}

	for _, spec := range specs {
		switch spec.Action {
		case AlterAddColumn:
			err = d.AddColumn(ctx, ident, spec)
		case AlterDropColumn:
			err = d.DropColumn(ctx, ident, model.NewCIStr(spec.Name))
		case AlterDropIndex:
			err = d.DropIndex(ctx, ident, model.NewCIStr(spec.Name))
		case AlterAddConstr:
			constr := spec.Constraint
			switch spec.Constraint.Tp {
			case coldef.ConstrKey, coldef.ConstrIndex:
				err = d.CreateIndex(ctx, ident, false, model.NewCIStr(constr.ConstrName), spec.Constraint.Keys)
			case coldef.ConstrUniq, coldef.ConstrUniqIndex, coldef.ConstrUniqKey:
				err = d.CreateIndex(ctx, ident, true, model.NewCIStr(constr.ConstrName), spec.Constraint.Keys)
			default:
				// nothing to do now.
			}
		default:
			// nothing to do now.
		}

		if err != nil {
			return errors.Trace(err)
		}
	}

	return nil
}

func checkColumnConstraint(constraints []*coldef.ConstraintOpt) error {
	for _, constraint := range constraints {
		switch constraint.Tp {
		case coldef.ConstrAutoIncrement, coldef.ConstrForeignKey, coldef.ConstrPrimaryKey, coldef.ConstrUniq, coldef.ConstrUniqKey:
			return errors.Errorf("unsupported add column constraint - %s", constraint)
		}
	}

	return nil
}

// AddColumn will add a new column to the table.
func (d *ddl) AddColumn(ctx context.Context, ti table.Ident, spec *AlterSpecification) error {
	// Check whether the added column constraints are supported.
	err := checkColumnConstraint(spec.Column.Constraints)
	if err != nil {
		return errors.Trace(err)
	}

	is := d.infoHandle.Get()
	schema, ok := is.SchemaByName(ti.Schema)
	if !ok {
		return errors.Trace(terror.DatabaseNotExists)
	}

	t, err := is.TableByName(ti.Schema, ti.Name)
	if err != nil {
		return errors.Trace(ErrNotExists)
	}

	var col *column.Col
	// ingore table constraints now, maybe return error later
	// we use length(t.Cols()) as the default offset first, later we will change the
	// column's offset later.
	col, _, err = d.buildColumnAndConstraint(len(t.Cols()), spec.Column)
	if err != nil {
		return errors.Trace(err)
	}

	job := &model.Job{
		SchemaID: schema.ID,
		TableID:  t.Meta().ID,
		Type:     model.ActionAddColumn,
		Args:     []interface{}{&col.ColumnInfo, spec.Position, 0},
	}

	err = d.startJob(ctx, job)
	err = d.hook.OnChanged(err)
	return errors.Trace(err)
}

// DropColumn will drop a column from the table, now we don't support drop the column with index covered.
func (d *ddl) DropColumn(ctx context.Context, ti table.Ident, colName model.CIStr) error {
	is := d.infoHandle.Get()
	schema, ok := is.SchemaByName(ti.Schema)
	if !ok {
		return errors.Trace(terror.DatabaseNotExists)
	}

	t, err := is.TableByName(ti.Schema, ti.Name)
	if err != nil {
		return errors.Trace(ErrNotExists)
	}

	job := &model.Job{
		SchemaID: schema.ID,
		TableID:  t.Meta().ID,
		Type:     model.ActionDropColumn,
		Args:     []interface{}{colName},
	}

	err = d.startJob(ctx, job)
	err = d.hook.OnChanged(err)
	return errors.Trace(err)
}

// DropTable will proceed even if some table in the list does not exists.
func (d *ddl) DropTable(ctx context.Context, ti table.Ident) (err error) {
	is := d.GetInformationSchema()
	schema, ok := is.SchemaByName(ti.Schema)
	if !ok {
		return terror.DatabaseNotExists.Gen("database %s not exists", ti.Schema)
	}

	tb, err := is.TableByName(ti.Schema, ti.Name)
	if err != nil {
		return errors.Trace(ErrNotExists)
	}
<<<<<<< HEAD
	// Check Privilege
	privChecker := privilege.GetPrivilegeChecker(ctx)
	hasPriv, err := privChecker.Check(ctx, schema, tb.Meta(), mysql.DropPriv)
	if err != nil {
		return errors.Trace(err)
	}
	if !hasPriv {
		return errors.Errorf("You do not have the privilege to drop table %s.%s.", ti.Schema, ti.Name)
	}

	job := &model.Job{
		SchemaID: schema.ID,
		TableID:  tb.Meta().ID,
		Type:     model.ActionDropTable,
=======
	err = kv.RunInNewTxn(d.store, false, func(txn kv.Transaction) error {
		t := meta.NewMeta(txn)
		err := d.verifySchemaMetaVersion(t, is.SchemaMetaVersion())
		if err != nil {
			return errors.Trace(err)
		}

		err = t.DropTable(schema.ID, tb.Meta().ID)
		return errors.Trace(err)
	})
	if d.onDDLChange != nil {
		err = d.onDDLChange(err)
		if err != nil {
			return errors.Trace(err)
		}
>>>>>>> 3b59e0c4
	}

	err = d.startJob(ctx, job)
	err = d.hook.OnChanged(err)
	return errors.Trace(err)
}

func (d *ddl) CreateIndex(ctx context.Context, ti table.Ident, unique bool, indexName model.CIStr, idxColNames []*coldef.IndexColName) error {
	is := d.infoHandle.Get()
	schema, ok := is.SchemaByName(ti.Schema)
	if !ok {
		return terror.DatabaseNotExists.Gen("database %s not exists", ti.Schema)
	}

	t, err := is.TableByName(ti.Schema, ti.Name)
	if err != nil {
		return errors.Trace(ErrNotExists)
	}

	job := &model.Job{
		SchemaID: schema.ID,
		TableID:  t.Meta().ID,
		Type:     model.ActionAddIndex,
		Args:     []interface{}{unique, indexName, idxColNames},
	}

	err = d.startJob(ctx, job)
	err = d.hook.OnChanged(err)
	return errors.Trace(err)
}

func (d *ddl) DropIndex(ctx context.Context, ti table.Ident, indexName model.CIStr) error {
	is := d.infoHandle.Get()
	schema, ok := is.SchemaByName(ti.Schema)
	if !ok {
		return errors.Trace(terror.DatabaseNotExists)
	}

	t, err := is.TableByName(ti.Schema, ti.Name)
	if err != nil {
		return errors.Trace(ErrNotExists)
	}

	job := &model.Job{
		SchemaID: schema.ID,
		TableID:  t.Meta().ID,
		Type:     model.ActionDropIndex,
		Args:     []interface{}{indexName},
	}

	err = d.startJob(ctx, job)
	err = d.hook.OnChanged(err)
	return errors.Trace(err)
}

// findCol finds column in cols by name.
func findCol(cols []*model.ColumnInfo, name string) *model.ColumnInfo {
	name = strings.ToLower(name)
	for _, col := range cols {
		if col.Name.L == name {
			return col
		}
	}

	return nil
}<|MERGE_RESOLUTION|>--- conflicted
+++ resolved
@@ -560,38 +560,11 @@
 	if err != nil {
 		return errors.Trace(ErrNotExists)
 	}
-<<<<<<< HEAD
-	// Check Privilege
-	privChecker := privilege.GetPrivilegeChecker(ctx)
-	hasPriv, err := privChecker.Check(ctx, schema, tb.Meta(), mysql.DropPriv)
-	if err != nil {
-		return errors.Trace(err)
-	}
-	if !hasPriv {
-		return errors.Errorf("You do not have the privilege to drop table %s.%s.", ti.Schema, ti.Name)
-	}
 
 	job := &model.Job{
 		SchemaID: schema.ID,
 		TableID:  tb.Meta().ID,
 		Type:     model.ActionDropTable,
-=======
-	err = kv.RunInNewTxn(d.store, false, func(txn kv.Transaction) error {
-		t := meta.NewMeta(txn)
-		err := d.verifySchemaMetaVersion(t, is.SchemaMetaVersion())
-		if err != nil {
-			return errors.Trace(err)
-		}
-
-		err = t.DropTable(schema.ID, tb.Meta().ID)
-		return errors.Trace(err)
-	})
-	if d.onDDLChange != nil {
-		err = d.onDDLChange(err)
-		if err != nil {
-			return errors.Trace(err)
-		}
->>>>>>> 3b59e0c4
 	}
 
 	err = d.startJob(ctx, job)
